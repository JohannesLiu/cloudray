--- conflicted
+++ resolved
@@ -766,14 +766,9 @@
                 surfaceAngleRatio = 0.0;
                 break;
             default:
-<<<<<<< HEAD
                 //ampRatio = 2.*ratio;
                 ampRatio = 0.25*ratio;
                 surfaceAngleRatio = 0.1*ratio;
-=======
-                ampRatio = 2.*ratio;
-                surfaceAngleRatio = 0.05*ratio;
->>>>>>> 58850d1d
                 break;
         }
         uint32_t maxIndex = 0;
